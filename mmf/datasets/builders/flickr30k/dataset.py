--- conflicted
+++ resolved
@@ -8,49 +8,134 @@
 
 
 class Flickr30kDataset(MMFDataset):
-    def __init__(self, config, *args, dataset_name="visual7w", **kwargs):
+    def __init__(self, config, *args, dataset_name="flickr30k", **kwargs):
         super().__init__(dataset_name, config, *args, **kwargs)
+
+        # +1 because old codebase adds a global feature while reading the features
+        # from the lmdb. If we set config.max_features to + 1 value already in yaml,
+        # this codebase adds zero padding. To work around that, setting #features to
+        # max_region_num - 1, so this code doesnt add zero padding and then add global
+        # feature and increment _max_region_num by one like below.
+        self._max_region_num = self.config.max_features + 1
 
     def __getitem__(self, idx):
 
         sample_info = self.annotation_db[idx]
-        image_id = str(sample_info[0]['image_id']) + '.npy'
+
+        # 1: correct one
+        features1, mix_num_boxes1, spatials1, image_mask1 = \
+            self.get_feature(sample_info[0]['image_id'])
+        text_processor_argument = {"text": sample_info[0]["caption"]}
+        processed_caption = self.text_processor(text_processor_argument)
+        caption1 = processed_caption["input_ids"]
+        input_mask1 = processed_caption["input_mask"]
+        segment_ids1 = processed_caption["segment_ids"]
+
+        #2: random caption wrong
+        text_processor_argument = {"text": sample_info[1]["caption"]}
+        processed_caption = self.text_processor(text_processor_argument)
+        features2 = features1
+        image_mask2 = image_mask1
+        spatials2 = spatials1
+        caption2 = processed_caption["input_ids"]
+        input_mask2 = processed_caption["input_mask"]
+        segment_ids2 = processed_caption["segment_ids"]
+
+        #3: random image wrong
+        features3, mix_num_boxes3, spatials3, image_mask3 = \
+            self.get_feature(sample_info[2]['image_id'])
+        caption3 = caption1
+        input_mask3 = input_mask1
+        segment_ids3 = segment_ids1
+
+        #4: hard image wrong
+        features4 = features1
+        image_mask4 = image_mask1
+        spatials4 = spatials1
+        text_processor_argument = {"text": sample_info[3]["caption"]}
+        processed_caption = self.text_processor(text_processor_argument)
+        caption4 = processed_caption["input_ids"]
+        input_mask4 = processed_caption["input_mask"]
+        segment_ids4 = processed_caption["segment_ids"]
+
+        features = torch.stack([features1, features2, features3, features4], dim=0)
+        spatials = torch.stack([spatials1, spatials2, spatials3, spatials4], dim=0)
+        image_mask = torch.stack(
+            [image_mask1, image_mask2, image_mask3, image_mask4], dim=0
+        )
+        caption = torch.stack([caption1, caption2, caption3, caption4], dim=0)
+        input_mask = torch.stack(
+            [input_mask1, input_mask2, input_mask3, input_mask4], dim=0
+        )
+        segment_ids = torch.stack(
+            [segment_ids1, segment_ids2, segment_ids3, segment_ids4], dim=0
+        )
+        target = torch.tensor(0).long()
+
+        current_sample = Sample()
+        current_sample.image_feature_0 = features
+        current_sample.input_ids = caption
+        current_sample.input_mask = input_mask
+        current_sample.segment_ids = segment_ids
+        current_sample.image_info_0 = {}
+        current_sample.image_info_0['bbox'] = spatials
+        current_sample.targets = target
+
+        return current_sample
+
+    def get_feature(self, image_id):
+
+        image_id = str(image_id) + '.npy'
         features_data = self.features_db.from_path(image_id)
-<<<<<<< HEAD
-=======
-
-
-
-        multiple_choice_idx = torch.from_numpy(np.array(sample_info["mc_idx"]))
 
         boxes = features_data['image_info_0']['bbox']
-        gt_boxes = \
-            features_data['image_info_1']['bbox'][multiple_choice_idx, :]
         features = features_data['image_feature_0']
-        gt_features = \
-            features_data['image_feature_1'][multiple_choice_idx, :]
 
-        mix_boxes = np.concatenate((boxes, gt_boxes), axis=0)
-        mix_features = torch.tensor(np.concatenate((features, gt_features), axis=0))
-        mix_max_features = features_data['image_info_0']['max_features'] \
-            + features_data['image_info_1']['max_features']
+        # Adding global feature
+        num_boxes = features.shape[0]
+        g_feat = torch.sum(features, 0) / num_boxes
+        g_feat = g_feat.unsqueeze(0)
+        features = torch.cat(
+            (g_feat, features), 0
+        )
 
-        text_processor_argument = {"text": sample_info["caption"]}
-        processed_question = self.text_processor(text_processor_argument)
+        # Adding global box
+        image_w = features_data['image_info_0']['image_width']
+        image_h = features_data['image_info_0']['image_height']
+        g_location_ori = np.array(
+            [[0, 0, image_w, image_h]]
+        ).astype(np.float32)
+        boxes = np.concatenate((g_location_ori, boxes), axis=0)
+        num_boxes = num_boxes + 1
 
-        ref_box = sample_info["refBox"]
+        mix_num_boxes = min(int(num_boxes), self._max_region_num)
+        mix_boxes_pad = np.zeros((self._max_region_num, 5))
+        mix_features_pad = np.zeros((self._max_region_num, 2048))
 
-        # given the mix boxes, and ref_box, calculate the overlap.
-        targets = self.iou(
-            torch.tensor(gt_boxes[:, :4]).float(), torch.tensor([ref_box]).float()
-        ).numpy()
-        targets[targets < 0.5] = 0
+        image_mask = [1] * (int(mix_num_boxes))
+        while len(image_mask) < self._max_region_num:
+            image_mask.append(0)
 
-        targets = torch.tensor(targets)
-        targets = targets.contiguous().view(-1)
-        #targets = np.argmax(targets)
->>>>>>> 072669b2
+        image_mask = [1] * (int(mix_num_boxes))
+        while len(image_mask) < self._max_region_num:
+            image_mask.append(0)
 
-        current_sample = Sample()
+        mix_features_pad[:mix_num_boxes] = features[:mix_num_boxes]
+        mix_boxes_pad[:mix_num_boxes, :4] = boxes[:mix_num_boxes]
 
-        return current_sample+        # Normalizing boxes
+        mix_boxes_pad[:, 4] = (
+            (mix_boxes_pad[:, 3] - mix_boxes_pad[:, 1])
+            * (mix_boxes_pad[:, 2] - mix_boxes_pad[:, 0])
+            / (image_w * image_h)
+        )
+        mix_boxes_pad[:, 0] = mix_boxes_pad[:, 0] / image_w
+        mix_boxes_pad[:, 1] = mix_boxes_pad[:, 1] / image_h
+        mix_boxes_pad[:, 2] = mix_boxes_pad[:, 2] / image_w
+        mix_boxes_pad[:, 3] = mix_boxes_pad[:, 3] / image_h
+
+        features = torch.tensor(mix_features_pad).float()
+        image_masks = torch.tensor(image_mask).long()
+        boxes = torch.tensor(mix_boxes_pad).float()
+
+        return features, mix_num_boxes, boxes, image_masks